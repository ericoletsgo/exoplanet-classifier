--- conflicted
+++ resolved
@@ -230,7 +230,6 @@
     total_pages: int
 
 # Global model cache
-<<<<<<< HEAD
 model = None
 
 @app.on_event("startup")
@@ -254,31 +253,6 @@
             detail="Model is not loaded. Check server logs for errors."
         )
     return model
-=======
-_model_cache = None
-
-def load_model():
-    """Load the trained model"""
-    global _model_cache
-    if _model_cache is None:
-        print(f"[DEBUG] Model path: {MODEL_PATH}")
-        print(f"[DEBUG] Model exists: {os.path.exists(MODEL_PATH)}")
-        print(f"[DEBUG] Current working directory: {os.getcwd()}")
-        print(f"[DEBUG] Files in current dir: {os.listdir('.')}")
-        
-        if not os.path.exists(MODEL_PATH):
-            raise HTTPException(status_code=404, detail=f"Model file not found: {MODEL_PATH}")
-        
-        try:
-            print(f"[INFO] Loading model from {MODEL_PATH}")
-            _model_cache = joblib.load(MODEL_PATH)
-            print(f"[INFO] Model loaded successfully: {type(_model_cache).__name__}")
-        except Exception as e:
-            print(f"[ERROR] Failed to load model: {str(e)}")
-            raise HTTPException(status_code=500, detail=f"Model loading failed: {str(e)}")
-    
-    return _model_cache
->>>>>>> 86aed78c
 
 def get_feature_names(model):
     """Extract feature names from model"""
@@ -362,7 +336,6 @@
     except Exception as e:
         raise HTTPException(status_code=500, detail=f"Prediction failed: {str(e)}")
 
-<<<<<<< HEAD
 @app.post("/batch-predict", response_model=BatchPredictionResponse)
 async def batch_predict(request: BatchPredictionRequest):
     """Make predictions for a batch of records - MUCH faster than individual predictions"""
@@ -411,9 +384,6 @@
     except Exception as e:
         raise HTTPException(status_code=500, detail=f"Batch prediction failed: {str(e)}")
 
-=======
-@app.options("/predict-raw")
->>>>>>> 86aed78c
 @app.post("/predict-raw", response_model=PredictionResponse)
 async def predict_raw(request: dict):
     """Make a prediction using raw dataset row data"""
